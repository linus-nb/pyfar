# Byte-compiled / optimized / DLL files
__pycache__/
*.py[cod]
*$py.class

# C extensions
*.so

# Distribution / packaging
.Python
build/
develop-eggs/
dist/
downloads/
eggs/
.eggs/
lib/
lib64/
parts/
sdist/
var/
wheels/
*.egg-info/
.installed.cfg
*.egg
MANIFEST

# PyInstaller
#  Usually these files are written by a python script from a template
#  before PyInstaller builds the exe, so as to inject date/other infos into it.
*.manifest
*.spec

# Installer logs
pip-log.txt
pip-delete-this-directory.txt

# Unit test / coverage reports
htmlcov/
.tox/
.coverage
.coverage.*
.cache
nosetests.xml
coverage.xml
*.cover
.hypothesis/
.pytest_cache/

# Translations
*.mo
*.pot

# Django stuff:
*.log
local_settings.py
db.sqlite3

# Flask stuff:
instance/
.webassets-cache

# Scrapy stuff:
.scrapy

# Sphinx documentation
docs/_build/
docs/_autosummary

# PyBuilder
target/

# Jupyter Notebook
.ipynb_checkpoints
*/.ipynb_checkpoints/*

# pyenv
.python-version

# celery beat schedule file
celerybeat-schedule

# SageMath parsed files
*.sage.py

# Environments
.env
.venv
env/
venv/
ENV/
env.bak/
venv.bak/

# Spyder project settings
.spyderproject
.spyproject

# Rope project settings
.ropeproject

# mkdocs documentation
/site

# mypy
.mypy_cache/

# vs code
.vscode/
.idea/

# macOS
.DS_Store

# external data that os loaded from the web
pyfar/spatial/external/samplings_extremal*
pyfar/spatial/external/samplings_t_design*

# saved plots from testing
tests/test_plot_data/output/*.png

<<<<<<< HEAD
*.sofa
=======
# workaround for failing test discovery in vscode
tests/__init__.py
tests/*/__init__.py
>>>>>>> eea5d805
<|MERGE_RESOLUTION|>--- conflicted
+++ resolved
@@ -119,10 +119,6 @@
 # saved plots from testing
 tests/test_plot_data/output/*.png
 
-<<<<<<< HEAD
-*.sofa
-=======
 # workaround for failing test discovery in vscode
 tests/__init__.py
-tests/*/__init__.py
->>>>>>> eea5d805
+tests/*/__init__.py