--- conflicted
+++ resolved
@@ -313,11 +313,7 @@
             data,
             sampling_rate=self.sampling_rate,
             domain=self.domain,
-<<<<<<< HEAD
-=======
-            signal_type=self.signal_type,
             fft_norm=self.fft_norm,
->>>>>>> 2108bd0e
             dtype=self.dtype)
 
         return items
