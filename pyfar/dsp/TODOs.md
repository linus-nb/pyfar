# TODOs: Fractional Octave Smoothing Modul

## Grundstruktur für FractionalOctaveSmoothing Objekt:
* [x] Methoden definieren (init, calc_integration_limits, calc_weights, apply, 
    smooth, ...)
* [x] Attribute definieren (Fensterbreite, Abtastfrequenz, Frequenzen an der geglättet wird, Integrationsgrenzen(?), Gewichte)
* [x] Datentypen für Gewichte und Integrationsgrenzen festlegen
* [x] Methoden zum Smoothing anhand Signal und HRTF erstellen
* [ ] Get-& Set-Methoden definieren
* [ ] Möglichkeit neue Daten zu übergeben einbauen
* [ ] Möglichkeit Fensterbreite zu ändern einbauen

## Signalverarbeitung
* [x] Paddingmethode für Smoothing am Rand des Spektrums überlegen
* [ ] Festlegen, wann Integrationsgrenzen und Gewichte erstmalig berechnet 
    werden, wann neue Berechnung nötig ist


## Testing:
* [x] Ctors und Error Exceptions testen
* [x] Berechnung der Integrationsgrenzen 
* [x] Berechnung der Gewichte
* [x] Berechnung des geglätteten Signals
* [ ] Get- & Set-Methoden testen
<<<<<<< HEAD
* [ ] Berechnung der Gewichte mit analytischer Lösung vergeleichen (Dirac?)
* [ ] Smoothing eines mehrkanaliges Eingangssignal testen
* [ ] Smoothing einer mehrkanaliger HRTF testen
=======
* [ ] Smoothing eines mehrkanaliges Eingangssignal(HRTF) testen
>>>>>>> 02bfa5bb
* [ ] Alle Methoden getestet?

## Doku:
* [x] Objekt dokumentieren
<<<<<<< HEAD
* [ ] Methoden dokumentieren
=======
* [x] Methoden dokumentieren
>>>>>>> 02bfa5bb
* [ ] Jupyter Notebook Tutorial schreiben<|MERGE_RESOLUTION|>--- conflicted
+++ resolved
@@ -22,20 +22,10 @@
 * [x] Berechnung der Gewichte
 * [x] Berechnung des geglätteten Signals
 * [ ] Get- & Set-Methoden testen
-<<<<<<< HEAD
-* [ ] Berechnung der Gewichte mit analytischer Lösung vergeleichen (Dirac?)
-* [ ] Smoothing eines mehrkanaliges Eingangssignal testen
-* [ ] Smoothing einer mehrkanaliger HRTF testen
-=======
 * [ ] Smoothing eines mehrkanaliges Eingangssignal(HRTF) testen
->>>>>>> 02bfa5bb
 * [ ] Alle Methoden getestet?
 
 ## Doku:
 * [x] Objekt dokumentieren
-<<<<<<< HEAD
-* [ ] Methoden dokumentieren
-=======
 * [x] Methoden dokumentieren
->>>>>>> 02bfa5bb
 * [ ] Jupyter Notebook Tutorial schreiben